--- conflicted
+++ resolved
@@ -1,65 +1,73 @@
 <?xml version="1.0" encoding="UTF-8"?>
-<project xmlns="http://maven.apache.org/POM/4.0.0" xmlns:xsi="http://www.w3.org/2001/XMLSchema-instance"
-		 xsi:schemaLocation="http://maven.apache.org/POM/4.0.0 http://maven.apache.org/xsd/maven-4.0.0.xsd">
-	<modelVersion>4.0.0</modelVersion>
-
-	<!--
-	=================================  PROJECT INFO ==============================
-	-->
-	<groupId>de.learnlib</groupId>
-	<artifactId>learnlib-parent</artifactId>
-	<version>0.9-SNAPSHOT</version>
-	<packaging>pom</packaging>
-	<name>learnlib-parent</name>
-	<url>http://www.learnlib.de</url>
-
-	<description>LearnLib is a framework for automata learning and experimentation.</description>
-
-	<licenses>
-		<license>
-			<name>GNU LESSER GENERAL PUBLIC LICENSE Version 3, 29 June 2007</name>
-			<url>http://www.gnu.org/copyleft/lesser.html</url>
-		</license>
-	</licenses>
-
-	<developers>
-		<developer>
-			<id>falkhowar</id>
-			<name>Falk Howar</name>
-			<email>falk.howar@gmail.com</email>
-		</developer>
-		<developer>
-			<id>misberner</id>
-			<name>Malte Isberner</name>
-			<email>malte.isberner@gmail.com</email>
-		</developer>
-		<developer>
-			<id>stovocor</id>
-			<name>Stephan Windmüller</name>
-			<email>stephan.windmueller@tu-dortmund.de</email>
-		</developer>
-		<developer>
-			<id>merten</id>
-			<name>Maik Merten</name>
-			<email>maikmerten@googlemail.com</email>
-		</developer>
-		<developer>
-			<id>oliverbauer</id>
-			<name>Oliver Bauer</name>
-			<email>oliver.bauer@tu-dortmund.de</email>
-		</developer>
-	</developers>
-
-<<<<<<< HEAD
-	<!--
-	===============================  SCM =======================
-	-->
-	<!-- <scm>
-		<connection>scm:git:git@github.com:juven/git-demo.git</connection>
-		<developerConnection>scm:git:git@github.com:juven/git-demo.git</developerConnection>
-		<url>git@github.com:juven/git-demo.git</url>
-	  </scm> -->
-=======
+<project xmlns="http://maven.apache.org/POM/4.0.0" xmlns:xsi="http://www.w3.org/2001/XMLSchema-instance" xsi:schemaLocation="http://maven.apache.org/POM/4.0.0 http://maven.apache.org/xsd/maven-4.0.0.xsd">
+    <modelVersion>4.0.0</modelVersion>
+    
+    <!--  
+    =================================  PROJECT INFO ==============================  
+    -->
+    <groupId>de.learnlib</groupId>
+    <artifactId>learnlib-parent</artifactId>
+    <version>0.9-SNAPSHOT</version>
+    <packaging>pom</packaging>
+    <name>learnlib-parent</name>
+    <url>http://www.learnlib.de</url>
+
+    <description>LearnLib is a framework for automata learning and experimentation.</description>
+
+   <licenses>
+    <license>
+      <name>GNU LESSER GENERAL PUBLIC LICENSE Version 3, 29 June 2007</name>
+      <url>http://www.gnu.org/copyleft/lesser.html</url>
+    </license>
+  </licenses>
+
+   <developers>
+    <developer>
+      <id>falkhowar</id>
+      <name>Falk Howar</name>
+      <email>falk.howar@gmail.com</email>
+    </developer>
+    <developer>
+      <id>misberner</id>
+      <name>Malte Isberner</name>
+      <email>malte.isberner@gmail.com</email>
+    </developer>
+    <developer>
+      <id>stovocor</id>
+      <name>Stephan Windmüller</name>
+      <email>stephan.windmueller@tu-dortmund.de</email>
+    </developer>
+	<developer>
+	  <id>merten</id>
+	  <name>Maik Merten</name>
+	  <email>maikmerten@googlemail.com</email>
+	</developer>
+	<developer>
+		<id>oliverbauer</id>
+		<name>Oliver Bauer</name>
+		<email>oliver.bauer@tu-dortmund.de</email>
+	</developer>
+  </developers>
+  
+    <!--  
+    ===============================  SCM =======================  
+    -->
+  <!-- <scm>
+    <connection>scm:git:git@github.com:juven/git-demo.git</connection>
+    <developerConnection>scm:git:git@github.com:juven/git-demo.git</developerConnection>
+    <url>git@github.com:juven/git-demo.git</url>
+  </scm> -->                        
+  
+
+    <!--  
+    =================================  SONTAPE PARENT ==============================  
+    -->
+    <parent>
+        <groupId>org.sonatype.oss</groupId>
+        <artifactId>oss-parent</artifactId>
+        <version>7</version>
+    </parent>
+
     <!--  
     =================================  MODULES ===================================  
     -->
@@ -74,240 +82,175 @@
 		<module>./utils</module>
 		<module>./filters</module>
     </modules>	
->>>>>>> 857badb1
-
-
-	<!--
-	=================================  SONTAPE PARENT ==============================
-	-->
-	<parent>
-		<groupId>org.sonatype.oss</groupId>
-		<artifactId>oss-parent</artifactId>
-		<version>7</version>
-	</parent>
-
-	<!--
-	=================================  MODULES ===================================
-	-->
-	<modules>
-		<module>test-support</module>
-		<module>build-tools</module>
-		<module>core</module>
-		<module>algorithms</module>
-		<module>eqtests</module>
-		<module>dsl</module>
-		<module>simulator</module>
-		<module>filters</module>
-	</modules>
-
-	<!--
-	=================================  PROPERTIES ================================
-	-->
-	<properties>
-		<project.build.sourceEncoding>UTF-8</project.build.sourceEncoding>
-		<!--
-			dependency versions
-		-->
-		<automatalib.version>0.3.0-SNAPSHOT</automatalib.version>
-		<testng.version>6.8</testng.version>
-		<attach-source.version>2.0.4</attach-source.version>
-		<attach-javadoc.version>2.3</attach-javadoc.version>
-	</properties>
-
-
-	<!--
-	=================================  BUILD PLUGINS =============================
-	-->
-	<build>
-
-		<plugins>
-			<!--
-				default assembly config
-			-->
-			<plugin>
-				<artifactId>maven-assembly-plugin</artifactId>
-				<configuration>
-					<descriptorRefs>
-						<descriptorRef>jar-with-dependencies</descriptorRef>
-					</descriptorRefs>
-				</configuration>
-			</plugin>
-
-			<!--
-				compiler plugin config
-			-->
-			<plugin>
-				<groupId>org.apache.maven.plugins</groupId>
-				<artifactId>maven-compiler-plugin</artifactId>
-				<version>2.0.2</version>
-				<configuration>
-					<fork>true</fork>
-					<meminitial>128m</meminitial>
-					<maxmem>512m</maxmem>
-					<source>1.7</source>
-					<target>1.7</target>
-				</configuration>
-			</plugin>
-
-			<!--
-				check style
-			-->
-			<plugin>
-				<groupId>org.apache.maven.plugins</groupId>
-				<artifactId>maven-checkstyle-plugin</artifactId>
-				<configuration>
-					<configLocation>config/sun_checks.xml</configLocation>
-					<headerLocation>license-header.txt</headerLocation>
-					<suppressionsLocation>checkstyle-suppressions.xml</suppressionsLocation>
-				</configuration>
-				<version>2.10</version>
-				<dependencies>
-					<dependency>
-						<groupId>${project.groupId}</groupId>
-						<artifactId>learnlib-build-tools</artifactId>
-						<version>${project.version}</version>
-					</dependency>
-				</dependencies>
-			</plugin>
-		</plugins>
-	</build>
-
-	<!--
-		===============================  PROFILES =======================
-		-->
-	<profiles>
-		<profile>
-			<id>netbeans-private-testng</id>
-			<activation>
-				<property>
-					<name>netbeans.testng.action</name>
-				</property>
-			</activation>
-			<build>
-				<plugins>
-					<plugin>
-						<groupId>org.apache.maven.plugins</groupId>
-						<artifactId>maven-surefire-plugin</artifactId>
-						<version>2.11</version>
-						<configuration>
-							<suiteXmlFiles>
-								<suiteXmlFile>target/nb-private/testng-suite.xml</suiteXmlFile>
-							</suiteXmlFiles>
-						</configuration>
-					</plugin>
-				</plugins>
-			</build>
-		</profile>
-		<profile>
-			<id>release</id>
-			<build>
-				<plugins>
-					<!--
-						attach source and javadoc jars
-					-->
-					<plugin>
-						<groupId>org.apache.maven.plugins</groupId>
-						<artifactId>maven-source-plugin</artifactId>
-						<version>${attach-source.version}</version>
-						<executions>
-							<execution>
-								<id>attach-sources</id>
-								<goals>
-									<goal>jar</goal>
-								</goals>
-							</execution>
-						</executions>
-					</plugin>
-					<plugin>
-						<groupId>org.apache.maven.plugins</groupId>
-						<artifactId>maven-javadoc-plugin</artifactId>
-						<version>${attach-javadoc.version}</version>
-						<executions>
-							<execution>
-								<id>attach-javadocs</id>
-								<goals>
-									<goal>jar</goal>
-								</goals>
-							</execution>
-						</executions>
-					</plugin>
-				</plugins>
-			</build>
-		</profile>
-	</profiles>
-
-	<!--
-		===============================  DEFAULT DEP. VERSIONS =======================
-		-->
-	<dependencyManagement>
+
+    <!--  
+    =================================  PROPERTIES ================================
+    -->
+    <properties>
+        <project.build.sourceEncoding>UTF-8</project.build.sourceEncoding>
+        <!--
+            dependency versions
+        -->
+        <automatalib.version>0.3.0-SNAPSHOT</automatalib.version>
+        <testng.version>6.8</testng.version>
+        <attach-source.version>2.0.4</attach-source.version>
+        <attach-javadoc.version>2.3</attach-javadoc.version>
+    </properties>
+
+
+    <!--  
+    =================================  BUILD PLUGINS =============================  
+    -->
+    <build>
+
+        <plugins>
+            <!-- 
+                default assembly config
+            -->
+            <plugin>
+                <artifactId>maven-assembly-plugin</artifactId>
+                <configuration>
+                    <descriptorRefs>
+                        <descriptorRef>jar-with-dependencies</descriptorRef>
+                    </descriptorRefs>
+                </configuration>
+            </plugin>
+
+            <!-- 
+                compiler plugin config
+            -->            
+            <plugin>
+                <groupId>org.apache.maven.plugins</groupId>
+                <artifactId>maven-compiler-plugin</artifactId>
+                <version>2.0.2</version>
+                <configuration>
+                    <fork>true</fork>
+                    <meminitial>128m</meminitial>
+                    <maxmem>512m</maxmem>
+                    <source>1.7</source>
+                    <target>1.7</target>
+                </configuration>
+            </plugin>
+
+            <!-- 
+                check style
+            -->            
+            <plugin>
+                <groupId>org.apache.maven.plugins</groupId>
+                <artifactId>maven-checkstyle-plugin</artifactId>
+                <configuration>
+                    <configLocation>config/sun_checks.xml</configLocation>
+		    <headerLocation>license-header.txt</headerLocation>
+		    <suppressionsLocation>checkstyle-suppressions.xml</suppressionsLocation>
+                </configuration>
+		<version>2.10</version>
 		<dependencies>
-			<dependency>
-				<groupId>${project.groupId}</groupId>
-				<artifactId>learnlib-test-support</artifactId>
-				<version>${project.version}</version>
-				<scope>test</scope>
-			</dependency>
-			<dependency>
-				<groupId>${project.groupId}</groupId>
-				<artifactId>learnlib-core</artifactId>
-				<version>${project.version}</version>
-			</dependency>
-			<dependency>
-				<groupId>${project.groupId}</groupId>
-				<artifactId>learnlib-lstar</artifactId>
-				<version>${project.version}</version>
-			</dependency>
-			<dependency>
-				<groupId>${project.groupId}</groupId>
-				<artifactId>learnlib-lstar-generic</artifactId>
-				<version>${project.version}</version>
-			</dependency>
-			<dependency>
-				<groupId>${project.groupId}</groupId>
-				<artifactId>learnlib-dhc</artifactId>
-				<version>${project.version}</version>
-			</dependency>
-			<dependency>
-<<<<<<< HEAD
-				<groupId>${project.groupId}</groupId>
-				<artifactId>learnlib-basic-eqtests</artifactId>
-				<version>${project.version}</version>
-			</dependency>
-			<dependency>
-				<groupId>${project.groupId}</groupId>
-				<artifactId>learnlib-simulator</artifactId>
-				<version>${project.version}</version>
-			</dependency>
-			<dependency>
-				<groupId>net.automatalib</groupId>
-				<artifactId>automata-api</artifactId>
-				<version>${automatalib.version}</version>
-			</dependency>
-			<dependency>
-				<groupId>net.automatalib</groupId>
-				<artifactId>automata-core</artifactId>
-				<version>${automatalib.version}</version>
-			</dependency>
-			<dependency>
-				<groupId>net.automatalib</groupId>
-				<artifactId>automata-util</artifactId>
-				<version>${automatalib.version}</version>
-			</dependency>
-			<dependency>
-				<groupId>net.automatalib</groupId>
-				<artifactId>automata-commons-dotutil</artifactId>
-				<version>${automatalib.version}</version>
-			</dependency>
-			<dependency>
-				<groupId>org.testng</groupId>
-				<artifactId>testng</artifactId>
-				<version>${testng.version}</version>
-				<scope>test</scope>
-			</dependency>
+		    <dependency>
+	                <groupId>${project.groupId}</groupId>
+			<artifactId>learnlib-build-tools</artifactId>
+			<version>${project.version}</version>
+		    </dependency>
 		</dependencies>
-	</dependencyManagement>
-
-=======
+            </plugin>
+        </plugins>
+    </build>
+
+   <!--  
+    ===============================  PROFILES =======================  
+    -->
+    <profiles>
+        <profile>
+            <id>netbeans-private-testng</id>
+            <activation>
+                <property>
+                    <name>netbeans.testng.action</name>
+                </property>
+            </activation>
+            <build>
+                <plugins>
+                    <plugin>
+                        <groupId>org.apache.maven.plugins</groupId>
+                        <artifactId>maven-surefire-plugin</artifactId>
+                        <version>2.11</version>
+                        <configuration>
+                            <suiteXmlFiles>
+                                <suiteXmlFile>target/nb-private/testng-suite.xml</suiteXmlFile>
+                            </suiteXmlFiles>
+                        </configuration>
+                    </plugin>
+                </plugins>
+            </build>
+        </profile>
+        <profile>
+            <id>release</id>
+            <build>
+                <plugins>
+                    <!-- 
+                        attach source and javadoc jars
+                    -->
+                    <plugin>
+                        <groupId>org.apache.maven.plugins</groupId>
+                        <artifactId>maven-source-plugin</artifactId>
+                        <version>${attach-source.version}</version>
+                        <executions>
+                            <execution>
+                                <id>attach-sources</id>
+                                <goals>
+                                    <goal>jar</goal>
+                                </goals>
+                            </execution>
+                        </executions>
+                    </plugin>
+                    <plugin>
+                        <groupId>org.apache.maven.plugins</groupId>
+                        <artifactId>maven-javadoc-plugin</artifactId>
+                        <version>${attach-javadoc.version}</version>
+                        <executions>
+                            <execution>
+                                <id>attach-javadocs</id>
+                                <goals>
+                                    <goal>jar</goal>
+                                </goals>
+                            </execution>
+                        </executions>
+                    </plugin>
+                </plugins>
+            </build>
+        </profile>
+    </profiles>
+
+  <!--  
+    ===============================  DEFAULT DEP. VERSIONS =======================  
+    -->
+    <dependencyManagement>
+        <dependencies>
+            <dependency>
+                <groupId>${project.groupId}</groupId>
+                <artifactId>learnlib-test-support</artifactId>
+                <version>${project.version}</version>
+                <scope>test</scope>
+            </dependency>
+            <dependency>
+                <groupId>${project.groupId}</groupId>
+                <artifactId>learnlib-core</artifactId>
+                <version>${project.version}</version>
+            </dependency>
+			<dependency>
+                <groupId>${project.groupId}</groupId>
+                <artifactId>learnlib-lstar</artifactId>
+                <version>${project.version}</version>
+            </dependency>
+			<dependency>
+                <groupId>${project.groupId}</groupId>
+                <artifactId>learnlib-lstar-generic</artifactId>
+                <version>${project.version}</version>
+            </dependency>
+			<dependency>
+                <groupId>${project.groupId}</groupId>
+                <artifactId>learnlib-dhc</artifactId>
+                <version>${project.version}</version>
+            </dependency>
+			<dependency>
                 <groupId>${project.groupId}</groupId>
                 <artifactId>learnlib-basic-eqtests</artifactId>
                 <version>${project.version}</version>
@@ -361,5 +304,4 @@
         </dependencies>
     </dependencyManagement>    
         
->>>>>>> 857badb1
 </project>
