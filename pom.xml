<?xml version="1.0" encoding="UTF-8"?>
<!--
Copyright (C) 2013 TU Dortmund
This file is part of LearnLib, http://www.learnlib.de/.

LearnLib is free software; you can redistribute it and/or
modify it under the terms of the GNU Lesser General Public
License version 3.0 as published by the Free Software Foundation.

LearnLib is distributed in the hope that it will be useful,
but WITHOUT ANY WARRANTY; without even the implied warranty of
MERCHANTABILITY or FITNESS FOR A PARTICULAR PURPOSE.  See the GNU
Lesser General Public License for more details.

You should have received a copy of the GNU Lesser General Public
License along with LearnLib; if not, see
http://www.gnu.de/documents/lgpl.en.html.
-->
<project xmlns="http://maven.apache.org/POM/4.0.0" xmlns:xsi="http://www.w3.org/2001/XMLSchema-instance" xsi:schemaLocation="http://maven.apache.org/POM/4.0.0 http://maven.apache.org/xsd/maven-4.0.0.xsd">

	<modelVersion>4.0.0</modelVersion>

	<!--
	================================= PROJECT INFO ==============================	
	-->
	<groupId>de.learnlib</groupId>
	<artifactId>learnlib-parent</artifactId>
	<version>0.10.0-SNAPSHOT</version>
	<packaging>pom</packaging>
	<name>LearnLib</name>
	<url>http://learnlib.github.io/learnlib/${project.version}/maven-site/</url>
	<description>A framework for active automata learning and experimentation</description>

	<licenses>
		<license>
			<name>GNU LESSER GENERAL PUBLIC LICENSE Version 3, 29 June 2007</name>
			<url>http://www.gnu.org/licenses/lgpl-3.0-standalone.html</url>
		</license>
	</licenses>

	<issueManagement>
		<url>https://github.com/LearnLib/learnlib/issues</url>
		<system>GitHub Issues</system>
	</issueManagement>

	<developers>
		<developer>
			<id>falkhowar</id>
			<name>Falk Howar</name>
			<email>falk.howar@gmail.com</email>
		</developer>
		<developer>
			<id>misberner</id>
			<name>Malte Isberner</name>
			<email>malte.isberner@gmail.com</email>
		</developer>
		<developer>
			<id>stovocor</id>
			<name>Stephan Windmüller</name>
			<email>stephan.windmueller@tu-dortmund.de</email>
		</developer>
		<developer>
			<id>merten</id>
			<name>Maik Merten</name>
			<email>maikmerten@googlemail.com</email>
		</developer>
		<developer>
			<id>oliverbauer8</id>
			<name>Oliver Bauer</name>
			<email>oliver.bauer@tu-dortmund.de</email>
		</developer>
	</developers>

	<!--	
	===============================	SCM =======================	
	-->
	<scm>
		<connection>scm:git:git@github.com:LearnLib/learnlib.git</connection>
		<developerConnection>scm:git:git@github.com:LearnLib/learnlib.git</developerConnection>
		<url>https://github.com/LearnLib/learnlib/tree/develop</url>
	</scm>


	<!--	
	================================ SONATYPE PARENT ==============================	
	-->
	<parent>
			<groupId>org.sonatype.oss</groupId>
			<artifactId>oss-parent</artifactId>
			<version>7</version>
	</parent>

	<!--	
	================================= MODULES ===================================	
	-->
	<modules>
		<module>test-support</module>
		<module>build-tools</module>
		<module>core</module>
		<module>algorithms</module>
		<module>eqtests</module>
		<module>simulator</module>
		<module>utils</module>
		<module>filters</module>
		<module>drivers</module>
		<module>examples</module>
		<module>archetypes</module>
	</modules>

	<!--	
	================================= PROPERTIES ================================
	-->
	<properties>
		<project.build.sourceEncoding>UTF-8</project.build.sourceEncoding>
		<!--
			dependency versions
		-->
		<automatalib.version>0.4.0-SNAPSHOT</automatalib.version>
		<testng.version>6.8.1</testng.version>
		<javadoc-plugin.version>2.9</javadoc-plugin.version>
		<compiler-plugin.version>3.1</compiler-plugin.version>
		<checkstyle-plugin.version>2.10</checkstyle-plugin.version>
		<site-plugin.version>3.3</site-plugin.version>
		<reports-plugin.version>2.7</reports-plugin.version>
		<surefire-plugin.version>2.14.1</surefire-plugin.version>
		<failsafe-plugin.version>2.16</failsafe-plugin.version>
		<assembly-plugin.version>2.4</assembly-plugin.version>
		<resources-plugin.version>2.6</resources-plugin.version>
		<upload-plugin.version>1.1</upload-plugin.version>

		<trove4j.version>3.0.3</trove4j.version>
<<<<<<< HEAD
		<guava.version>16.0.1</guava.version>
		<findbugs.version>2.0.2</findbugs.version>
		
=======
		<guava.version>15.0</guava.version>
>>>>>>> f97ba2aa
		<buildergen.version>0.1</buildergen.version>
		
		<!-- Javadoc links -->
		<java7.apidocs>http://docs.oracle.com/javase/7/docs/api/</java7.apidocs>
		<automatalib.apidocs>http://misberner.github.io/automatalib/maven-site/apidocs/</automatalib.apidocs>
		<guava.apidocs>http://docs.guava-libraries.googlecode.com/git-history/v${guava.version}/javadoc/</guava.apidocs>
		<!-- Unfortunately, these are not version-sensitive -->
		<trove4j.apidocs>http://trove4j.sourceforge.net/javadocs/</trove4j.apidocs>
	</properties>


	<!--	
	================================= BUILD PLUGINS =============================	
	-->
	<build>
		<pluginManagement>
			<plugins>
				<plugin>
					<groupId>org.apache.maven.plugins</groupId>
					<artifactId>maven-compiler-plugin</artifactId>
					<version>${compiler-plugin.version}</version>
					<configuration>
						<fork>true</fork>
						<meminitial>128m</meminitial>
						<maxmem>512m</maxmem>
						<source>1.7</source>
						<target>1.7</target>
					</configuration>
				</plugin>
				<plugin>
					<groupId>org.apache.maven.plugins</groupId>
					<artifactId>maven-javadoc-plugin</artifactId>
					<version>${javadoc-plugin.version}</version>
					<configuration>
						<maxmemory>512</maxmemory>
						<quiet>false</quiet>
						<source>1.7</source>
						<verbose>true</verbose>
						<linksource>false</linksource>
						<links>
							<link>${java7.apidocs}</link>
							<link>${automatalib.apidocs}</link>
							<link>${guava.apidocs}</link>
							<link>${trove4j.apidocs}</link>
						</links>
					</configuration>
				</plugin>
				<plugin>
					<groupId>org.apache.maven.plugins</groupId>
					<artifactId>maven-checkstyle-plugin</artifactId>
					<version>${checkstyle-plugin.version}</version>
					<configuration>
						<configLocation>config/sun_checks.xml</configLocation>
						<headerLocation>license-header.txt</headerLocation>
						<suppressionsLocation>checkstyle-suppressions.xml</suppressionsLocation>
					</configuration>
					<dependencies>
						<dependency>
							<groupId>${project.groupId}</groupId>
							<artifactId>learnlib-build-tools</artifactId>
							<version>${project.version}</version>
						</dependency>
					</dependencies>
				</plugin>
				<plugin>
					<groupId>org.apache.maven.plugins</groupId>
					<artifactId>maven-site-plugin</artifactId>
					<version>${site-plugin.version}</version>
					<executions>
						<execution>
							<id>attach-descriptor</id>
							<goals>
								<goal>attach-descriptor</goal>
							</goals>
						</execution>
					</executions>
				</plugin>
				<plugin>
					<groupId>org.apache.maven.plugins</groupId>
					<artifactId>maven-surefire-plugin</artifactId>
					<version>${surefire-plugin.version}</version>
				</plugin>
				<plugin>
					<groupId>org.apache.maven.plugins</groupId>
					<artifactId>maven-failsafe-plugin</artifactId>
					<version>${failsafe-plugin.version}</version>
					<executions>
						<execution>
							<goals>
								<goal>integration-test</goal>
								<goal>verify</goal>
							</goals>
						</execution>
					</executions>
				</plugin>
				<plugin>
					<groupId>org.apache.maven.plugins</groupId>
					<artifactId>maven-assembly-plugin</artifactId>
					<version>${assembly-plugin.version}</version>
				</plugin>
				<plugin>
					<groupId>org.apache.maven.plugins</groupId>
					<artifactId>maven-release-plugin</artifactId>
					<!-- <version>${release-plugin.version}</version> -->
					<configuration>
						<!--
						We use a property rather than a profile such that several different profiles
						can be activated upon a release, without us having to add them here
						-->
						<arguments>-Psonatype-oss-release -Dlearnlib.release=true</arguments>
						<!-- False to allow rebasing in case of errors -->
						<pushChanges>false</pushChanges>
						<!-- Automatically use the parent version for all submodules, do not prompt for each one -->
						<autoVersionSubmodules>true</autoVersionSubmodules>
						<!-- Use prefix learnlib, not learnlib-parent -->
						<!-- <tagNameFormat>learnlib-@{project.version}</tagNameFormat> -->
						<!-- The default "clean verify" causes javadoc and archetype integration tests to fail -->
						<preparationGoals>clean install</preparationGoals>
						<arguments>-Pbinary-release,sonatype-oss-release</arguments>
					</configuration>
				</plugin>
				<plugin>
					<groupId>com.atlassian.maven.plugins</groupId>
					<artifactId>maven-upload-plugin</artifactId>
					<version>${upload-plugin.version}</version>
					<configuration>
						<serverId>learnlib-de</serverId>
						<url>sftp://www155.your-server.de/</url>
					</configuration>
				</plugin>
				<!-- This gets rid of the nasty "maven-enforcer-plugin will be ignored" warning by m2e -->
				<plugin>
					<groupId>org.eclipse.m2e</groupId>
					<artifactId>lifecycle-mapping</artifactId>
					<version>1.0.0</version>
					<configuration>
						<lifecycleMappingMetadata>
							<pluginExecutions>
								<pluginExecution>
									<pluginExecutionFilter>
										<groupId>org.apache.maven.plugins</groupId>
										<artifactId>maven-enforcer-plugin</artifactId>
										<versionRange>[1.0.0,)</versionRange>
										<goals>
											<goal>enforce</goal>
										</goals>
									</pluginExecutionFilter>
									<action>
										<ignore />
									</action>
								</pluginExecution>
							</pluginExecutions>
						</lifecycleMappingMetadata>
					</configuration>
				</plugin>
			</plugins>
		</pluginManagement>
		
		<extensions>
			<extension>
				<groupId>org.apache.maven.wagon</groupId>
				<artifactId>wagon-ssh</artifactId>
				<version>2.6</version>
			</extension>
		</extensions>
	</build>

	<!--
	================================= REPORTING PLUGINS ==============================	
	-->
	<reporting>
		<plugins>
			<plugin>
				<groupId>org.apache.maven.plugins</groupId>
				<artifactId>maven-project-info-reports-plugin</artifactId>
				<version>${reports-plugin.version}</version>
				<reportSets>
					<reportSet>
						<reports>
							<report>index</report>
							<report>license</report>
							<report>project-team</report>
							<report>mailing-list</report>
							<report>issue-tracking</report>
							<report>scm</report>
							<report>dependencies</report>
							<report>dependency-info</report>
							<report>modules</report>
						</reports>
					</reportSet>
				</reportSets>
			</plugin>
			<plugin>
				<groupId>org.apache.maven.plugins</groupId>
				<artifactId>maven-javadoc-plugin</artifactId>
				<version>${javadoc-plugin.version}</version>
				<configuration>
					<quiet>false</quiet>
					<source>1.7</source>
					<detectLinks>true</detectLinks>
					<verbose>true</verbose>
					<!--
						No need to include the source in Javadoc, as it is browseable
						via GitHub
					-->
					<linksource>false</linksource>
					<links>
						<link>${java7.apidocs}</link>
						<link>${automatalib.apidocs}</link>
						<link>${guava.apidocs}</link>
						<link>${trove4j.apidocs}</link>
					</links>
				</configuration>
				<reportSets>
					<reportSet>
						<id>non-aggregate</id>
						<reports>
							<report>javadoc</report>
						</reports>
					</reportSet>
					<reportSet>
						<id>aggregate</id>
						<inherited>false</inherited>
						<reports>
							<report>aggregate</report>
						</reports>
					</reportSet>
				</reportSets>
			</plugin>
		</plugins>
	</reporting>

	<!--	
	===============================	PROFILES =======================	
	-->
	<profiles>
		<profile>
			<id>integration-tests</id>
			<activation>
				<property>
					<name>learnlib.release</name>
					<value>true</value>
				</property>
			</activation>
			<build>
				<plugins>
					<plugin>
						<groupId>org.apache.maven.plugins</groupId>
						<artifactId>maven-failsafe-plugin</artifactId>
					</plugin>
				</plugins>
			</build>
		</profile>
		<profile>
			<id>netbeans-private-testng</id>
			<activation>
				<property>
					<name>netbeans.testng.action</name>
				</property>
			</activation>
			<build>
				<plugins>
					<plugin>
						<groupId>org.apache.maven.plugins</groupId>
						<artifactId>maven-surefire-plugin</artifactId>
						<configuration>
							<suiteXmlFiles>
								<suiteXmlFile>target/nb-private/testng-suite.xml</suiteXmlFile>
							</suiteXmlFiles>
						</configuration>
					</plugin>
				</plugins>
			</build>
		</profile>
		<profile>
			<id>binary-release</id>
			<activation>
				<property>
					<name>learnlib.release</name>
					<value>true</value>
				</property>
			</activation>
			<modules>
				<module>distribution</module>
			</modules>
			<build>
				<plugins>
					<!-- aggregate javadoc of modules in one jar -->
					<!--
						Note: we don't use the assembly plugin here, since then
						inter-module links wouldn't work correctly
					-->
					<plugin>
						<groupId>org.apache.maven.plugins</groupId>
						<artifactId>maven-javadoc-plugin</artifactId>
						<inherited>false</inherited>
						<configuration>
							<finalName>learnlib-${project.version}</finalName>
						</configuration>
						<executions>
							<execution>
								<id>aggregate</id>
								<goals>
									<goal>aggregate-jar</goal>
								</goals>
								<phase>package</phase>
							</execution>
						</executions>
					</plugin>
					<plugin>
						<groupId>com.atlassian.maven.plugins</groupId>
						<artifactId>maven-upload-plugin</artifactId>
						<inherited>false</inherited>
						<executions>
							<execution>
								<id>upload-javadoc-jar</id>
								<phase>site-deploy</phase>
								<goals>
									<goal>upload</goal>
								</goals>
								<configuration>
									<resourceSrc>${project.build.directory}/learnlib-${project.version}-javadoc.jar</resourceSrc>
									<resourceDest>/files/</resourceDest>
								</configuration>
							</execution>
						</executions>
					</plugin>
				</plugins>
			</build>
		</profile>
	</profiles>

	<!--	
	===============================	DEFAULT DEP. VERSIONS =======================	
	-->
	<dependencyManagement>
		<dependencies>
			<dependency>
				<groupId>de.learnlib</groupId>
				<artifactId>learnlib-core</artifactId>
				<version>${project.version}</version>
			</dependency>
			<dependency>
				<groupId>de.learnlib</groupId>
				<artifactId>learnlib-algorithm-features</artifactId>
				<version>${project.version}</version>
			</dependency>
			<dependency>
				<groupId>de.learnlib</groupId>
				<artifactId>learnlib-lstar-baseline</artifactId>
				<version>${project.version}</version>
			</dependency>
			<dependency>
				<groupId>de.learnlib</groupId>
				<artifactId>learnlib-lstar-generic</artifactId>
				<version>${project.version}</version>
			</dependency>
			<dependency>
				<groupId>de.learnlib</groupId>
				<artifactId>learnlib-dhc</artifactId>
				<version>${project.version}</version>
			</dependency>
			<dependency>
				<groupId>de.learnlib</groupId>
				<artifactId>learnlib-basic-eqtests</artifactId>
				<version>${project.version}</version>
			</dependency>
			<dependency>
				<groupId>de.learnlib</groupId>
				<artifactId>learnlib-simulator</artifactId>
				<version>${project.version}</version>
			</dependency>
			<dependency>
				<groupId>de.learnlib</groupId>
				<artifactId>learnlib-counterexamples</artifactId>
				<version>${project.version}</version>
			</dependency>
			<dependency>
				<groupId>de.learnlib</groupId>
				<artifactId>learnlib-cache</artifactId>
				<version>${project.version}</version>
			</dependency>
			<dependency>
				<groupId>de.learnlib</groupId>
				<artifactId>learnlib-reuse</artifactId>
				<version>${project.version}</version>
			</dependency>			
			<dependency>
				<groupId>de.learnlib</groupId>
				<artifactId>learnlib-drivers-basic</artifactId>
				<version>${project.version}</version>
			</dependency>
			<dependency>
				<groupId>de.learnlib</groupId>
				<artifactId>learnlib-parallelism</artifactId>
				<version>${project.version}</version>
			</dependency>

			<!-- LearnLib tests -->
			<dependency>
				<groupId>de.learnlib.testsupport</groupId>
				<artifactId>learnlib-learning-examples</artifactId>
				<version>${project.version}</version>
				<scope>test</scope>
			</dependency>

			<dependency>
				<groupId>de.learnlib.testsupport</groupId>
				<artifactId>learnlib-learner-it-support</artifactId>
				<version>${project.version}</version>
				<scope>test</scope>
			</dependency>

			<!-- Import AutomataLib dependencies -->
			<dependency>
				<groupId>net.automatalib</groupId>
				<artifactId>automata-parent</artifactId>
				<version>${automatalib.version}</version>
				<type>pom</type>
				<scope>import</scope>
			</dependency>

			<!-- TestNG -->
			<dependency>
				<groupId>org.testng</groupId>
				<artifactId>testng</artifactId>
				<version>${testng.version}</version>
				<scope>test</scope>
			</dependency>


			<!-- GNU Trove -->
			<dependency>
				<groupId>net.sf.trove4j</groupId>
				<artifactId>trove4j</artifactId>
				<version>${trove4j.version}</version>
			</dependency>

			<!-- Guava -->
			<dependency>
				<groupId>com.google.guava</groupId>
				<artifactId>guava</artifactId>
				<version>${guava.version}</version>
			</dependency>

			<!-- FindBugs - JSR 305 Annotations (@Nullable, @Nonnull, ...) -->
			<dependency>
				<groupId>com.google.code.findbugs</groupId>
				<artifactId>jsr305</artifactId>
				<version>${findbugs.version}</version>
			</dependency>

			<!-- BuilderGen -->
			<dependency>
				<groupId>com.github.misberner.buildergen</groupId>
				<artifactId>buildergen</artifactId>
				<version>${buildergen.version}</version>
				<!-- Compile-time only -->
				<scope>provided</scope>
			</dependency>

		</dependencies>
	</dependencyManagement>
	
	<!-- For maven-upload-plugin -->
	<pluginRepositories>
		<pluginRepository>
			<id>atlassian-public</id>
			<url>https://maven.atlassian.com/repository/public</url>
			<releases>
				<enabled>true</enabled>
				<checksumPolicy>warn</checksumPolicy>
			</releases>
		</pluginRepository>
	</pluginRepositories>

	<!--
	================================= DISTRIBUTION ==============================	
	-->
	<distributionManagement>
		<!-- Dummy - this will NOT actually be used, but is required for mvn site:stage -->
		<!-- Use build-tools/deploy-site.sh for site deployment on GitHub pages -->
		<site>
			<id>local</id>
			<url>file://${user.home}/learnlib-site</url>
		</site>
	</distributionManagement>
</project><|MERGE_RESOLUTION|>--- conflicted
+++ resolved
@@ -129,13 +129,10 @@
 		<upload-plugin.version>1.1</upload-plugin.version>
 
 		<trove4j.version>3.0.3</trove4j.version>
-<<<<<<< HEAD
+		
 		<guava.version>16.0.1</guava.version>
-		<findbugs.version>2.0.2</findbugs.version>
+		<findbugs.version>2.0.3</findbugs.version>
 		
-=======
-		<guava.version>15.0</guava.version>
->>>>>>> f97ba2aa
 		<buildergen.version>0.1</buildergen.version>
 		
 		<!-- Javadoc links -->
