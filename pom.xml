<?xml version="1.0" encoding="UTF-8"?>
<!--
<?xml version="1.0" encoding="UTF-8"?>
Copyright (C) 2013-2022 TU Dortmund
This file is part of LearnLib, http://www.learnlib.de/.

Licensed under the Apache License, Version 2.0 (the "License");
you may not use this file except in compliance with the License.
You may obtain a copy of the License at

    http://www.apache.org/licenses/LICENSE-2.0

Unless required by applicable law or agreed to in writing, software
distributed under the License is distributed on an "AS IS" BASIS,
WITHOUT WARRANTIES OR CONDITIONS OF ANY KIND, either express or implied.
See the License for the specific language governing permissions and
limitations under the License.
-->
<project xmlns="http://maven.apache.org/POM/4.0.0" xmlns:xsi="http://www.w3.org/2001/XMLSchema-instance" xsi:schemaLocation="http://maven.apache.org/POM/4.0.0 http://maven.apache.org/xsd/maven-4.0.0.xsd">
    <modelVersion>4.0.0</modelVersion>

    <!--
    ================================= PROJECT INFO ==============================
    -->
    <groupId>de.learnlib</groupId>
    <artifactId>learnlib-parent</artifactId>
    <version>0.17.0-SNAPSHOT</version>
    <packaging>pom</packaging>

    <name>LearnLib</name>
    <description>A framework for active automata learning and experimentation</description>
    <url>http://learnlib.github.io/learnlib/maven-site/${project.version}</url>
    <licenses>
        <license>
            <name>Apache License, Version 2.0</name>
            <url>http://www.apache.org/licenses/LICENSE-2.0.txt</url>
        </license>
    </licenses>

    <developers>
        <developer>
            <id>mtf90</id>
            <name>Markus Frohme</name>
            <email>markus.frohme@udo.edu</email>
            <organization>TU Dortmund, Chair for Programming Systems</organization>
            <organizationUrl>http://ls5-www.cs.tu-dortmund.de/</organizationUrl>
            <roles>
                <role>Developer</role>
                <role>Maintainer</role>
            </roles>
        </developer>
        <developer>
            <id>falkhowar</id>
            <name>Falk Howar</name>
            <email>falk.howar@gmail.com</email>
            <organization>TU Dortmund, Chair for Software Engineering</organization>
            <organizationUrl>http://ls14-www.cs.tu-dortmund.de/</organizationUrl>
            <roles>
                <role>Developer</role>
            </roles>
        </developer>
        <developer>
            <id>misberner</id>
            <name>Malte Isberner</name>
            <email>malte.isberner@gmail.com</email>
            <roles>
                <role>Developer (inactive)</role>
            </roles>
        </developer>
    </developers>
    <contributors>
        <contributor>
            <name>Stephan Windmüller</name>
            <email>stephan.windmueller@tu-dortmund.de</email>
            <roles>
                <role>Developer</role>
            </roles>
        </contributor>
        <contributor>
            <name>Maik Merten</name>
            <email>maikmerten@googlemail.com</email>
            <roles>
                <role>Developer</role>
            </roles>
        </contributor>
        <contributor>
            <name>Oliver Bauer</name>
            <email>oliver.bauer@tu-dortmund.de</email>
            <roles>
                <role>Developer</role>
            </roles>
        </contributor>
        <contributor>
            <name>Jeroen Meijer</name>
            <email>j.j.g.meijer@utwente.nl</email>
            <organization>University of Twente, Formal Methods and Tools</organization>
            <organizationUrl>http://fmt.cs.utwente.nl/</organizationUrl>
            <roles>
                <role>Developer</role>
            </roles>
        </contributor>
        <contributor>
            <name>Aleksander Mendoza-Drosik</name>
            <email>aleksander.mendoza.drosik@gmail.com</email>
            <roles>
                <role>Developer</role>
            </roles>
        </contributor>
    </contributors>

    <mailingLists>
        <mailingList>
            <name>Q&amp;A List</name>
            <subscribe>learnlib-qa+subscribe@googlegroups.com</subscribe>
            <unsubscribe>learnlib-qa+unsubscribe@googlegroups.com</unsubscribe>
            <post>learnlib-qa@googlegroups.com</post>
            <archive>https://groups.google.com/d/forum/learnlib-qa</archive>
        </mailingList>
        <mailingList>
            <name>Discussion List</name>
            <subscribe>learnlib-discussion+subscribe@googlegroups.com</subscribe>
            <unsubscribe>learnlib-discussion+unsubscribe@googlegroups.com</unsubscribe>
            <post>learnlib-discussion@googlegroups.com</post>
            <archive>https://groups.google.com/d/forum/learnlib-discussion</archive>
        </mailingList>
        <mailingList>
            <name>Developers List</name>
            <subscribe>learnlib-internal+subscribe@googlegroups.com</subscribe>
            <unsubscribe>learnlib-internal+unsubscribe@googlegroups.com</unsubscribe>
            <post>learnlib-internal@googlegroups.com</post>
            <archive>https://groups.google.com/d/forum/learnlib-internal</archive>
        </mailingList>
    </mailingLists>

    <!--
    ================================= MODULES ===================================
    -->
    <modules>
        <module>algorithms</module>
        <module>api</module>
        <module>archetypes</module>
        <module>build-parent</module>
        <module>build-tools</module>
        <module>commons</module>
        <module>datastructures</module>
        <module>distribution</module>
        <module>drivers</module>
        <module>oracles</module>
        <module>test-support</module>
    </modules>

    <!--
    ===============================	SCM =======================
    -->
    <scm>
        <connection>scm:git:git@github.com:LearnLib/learnlib.git</connection>
        <developerConnection>scm:git:git@github.com:LearnLib/learnlib.git</developerConnection>
        <url>https://github.com/LearnLib/learnlib/tree/develop</url>
        <tag>HEAD</tag>
    </scm>
    <issueManagement>
        <url>https://github.com/LearnLib/learnlib/issues</url>
        <system>GitHub Issues</system>
    </issueManagement>
    <ciManagement>
        <system>GitHub Actions</system>
        <url>https://github.com/LearnLib/learnlib/actions</url>
    </ciManagement>
    <distributionManagement>
        <repository>
            <id>ossrh</id>
            <url>https://oss.sonatype.org/service/local/staging/deploy/maven2/</url>
        </repository>
        <snapshotRepository>
            <id>ossrh</id>
            <url>https://oss.sonatype.org/content/repositories/snapshots</url>
        </snapshotRepository>
        <!-- Dummy - this will NOT actually be used, but is required for mvn site:stage -->
        <!-- Use scm-publish plugin for site deployment on GitHub pages -->
        <site>
            <id>local</id>
            <url>file://${user.home}/learnlib-site</url>
        </site>
    </distributionManagement>

    <!--
    ================================= PROPERTIES ================================
    -->
    <properties>
        <!-- general config -->
        <project.build.sourceEncoding>UTF-8</project.build.sourceEncoding>
        <project.reporting.outputEncoding>UTF-8</project.reporting.outputEncoding>
<<<<<<< HEAD
        <maven.compiler.source>11</maven.compiler.source>
        <maven.compiler.target>11</maven.compiler.target>
=======
        <maven.compiler.source>1.8</maven.compiler.source>
        <maven.compiler.target>1.8</maven.compiler.target>
        <argLine/> <!-- compatibility for property expansion in surefire-plugin -->
>>>>>>> e958e0f7

        <!-- custom properties -->
        <javadoc-plugin.conf.release>8</javadoc-plugin.conf.release>

        <!-- plugin versions -->
        <antrun-plugin.version>1.8</antrun-plugin.version>
        <archetype-plugin.version>3.2.0</archetype-plugin.version>
        <assembly-plugin.version>3.3.0</assembly-plugin.version>
        <checkstyle-plugin.version>3.1.2</checkstyle-plugin.version>
        <compiler-plugin.version>3.8.1</compiler-plugin.version>
        <coveralls-plugin.version>4.3.0</coveralls-plugin.version>
        <dependency-plugin.version>3.1.2</dependency-plugin.version>
        <deploy-plugin.version>3.0.0-M1</deploy-plugin.version>
        <enforcer-plugin.version>3.0.0-M3</enforcer-plugin.version>
        <failsafe-plugin.version>3.0.0-M4</failsafe-plugin.version>
        <gpg-plugin.version>1.6</gpg-plugin.version>
        <info-reports-plugin.version>3.1.1</info-reports-plugin.version>
        <jacoco-plugin.version>0.8.7</jacoco-plugin.version>
        <javadoc-plugin.version>3.1.1</javadoc-plugin.version>
        <jsr305.version>3.0.2</jsr305.version>
        <lifecycle-mapping.version>1.0.0</lifecycle-mapping.version>
        <pmd-plugin.version>3.14.0</pmd-plugin.version>
        <release-plugin.version>3.0.0-M1</release-plugin.version>
        <resources-plugin.version>3.2.0</resources-plugin.version>
        <scm-publish-plugin.version>3.0.0</scm-publish-plugin.version>
        <site-plugin.version>3.9.1</site-plugin.version>
        <source-plugin.version>3.2.1</source-plugin.version>
        <spotbugs-plugin.version>4.2.2</spotbugs-plugin.version>
        <surefire-plugin.version>3.0.0-M5</surefire-plugin.version>
        <tidy-pom.version>1.1.0</tidy-pom.version>

        <!-- dependency versions -->
        <ap-commons.version>0.0.2</ap-commons.version>
        <automatalib.version>0.11.0-SNAPSHOT</automatalib.version>
        <buildergen.version>0.1</buildergen.version>
        <cacio.version>1.10</cacio.version>
        <checkerframework.version>3.7.0</checkerframework.version>
        <checkstyle.version>8.36.2</checkstyle.version>
        <error-prone.version>9+181-r4173-1</error-prone.version> <!-- required by checkerframework, keep in sync -->
        <guava.version>30.1.1-jre</guava.version>
        <javapoet.version>1.13.0</javapoet.version>
        <jmockit.version>1.49</jmockit.version>
        <logback.version>1.2.9</logback.version>
        <metainf-services.version>1.8</metainf-services.version>
        <mockito.version>3.12.4</mockito.version>
        <slf4j.version>1.7.30</slf4j.version>
        <testng.version>7.1.0</testng.version>
        <xstream.version>1.4.19</xstream.version>

        <!-- Javadoc links -->
        <java.apidocs>http://docs.oracle.com/javase/8/docs/api/</java.apidocs>
        <automatalib.apidocs>http://learnlib.github.io/automatalib/maven-site/${automatalib.version}/apidocs/</automatalib.apidocs>
        <checkerframework.apidocs>https://checkerframework.org/releases/${checkerframework.version}/api/</checkerframework.apidocs>
        <guava.apidocs>http://google.github.io/guava/releases/${guava.version}/api/docs/</guava.apidocs>
    </properties>

    <!--
    ===============================	DEFAULT DEP. VERSIONS =======================
    -->
    <dependencyManagement>
        <dependencies>
            <!-- internal dependencies in a 'bill of material' fashion  -->
            <!-- sorted alphabetically/hierarchical to allow for a better check for completeness using a file explorer -->

            <!-- algorithms -->
            <dependency>
                <groupId>de.learnlib</groupId>
                <artifactId>learnlib-algorithms-parent</artifactId>
                <version>${project.version}</version>
                <type>pom</type>
            </dependency>
            <dependency>
                <groupId>de.learnlib</groupId>
                <artifactId>learnlib-algorithms-active-parent</artifactId>
                <version>${project.version}</version>
                <type>pom</type>
            </dependency>
            <dependency>
                <groupId>de.learnlib</groupId>
                <artifactId>learnlib-adt</artifactId>
                <version>${project.version}</version>
            </dependency>
            <dependency>
                <groupId>de.learnlib</groupId>
                <artifactId>learnlib-dhc</artifactId>
                <version>${project.version}</version>
            </dependency>
            <dependency>
                <groupId>de.learnlib</groupId>
                <artifactId>learnlib-discrimination-tree</artifactId>
                <version>${project.version}</version>
            </dependency>
            <dependency>
                <groupId>de.learnlib</groupId>
                <artifactId>learnlib-discrimination-tree-vpda</artifactId>
                <version>${project.version}</version>
            </dependency>
            <dependency>
                <groupId>de.learnlib</groupId>
                <artifactId>learnlib-kearns-vazirani</artifactId>
                <version>${project.version}</version>
            </dependency>
            <dependency>
                <groupId>de.learnlib</groupId>
                <artifactId>learnlib-lstar</artifactId>
                <version>${project.version}</version>
            </dependency>
            <dependency>
                <groupId>de.learnlib</groupId>
                <artifactId>learnlib-nlstar</artifactId>
                <version>${project.version}</version>
            </dependency>
            <dependency>
                <groupId>de.learnlib</groupId>
                <artifactId>learnlib-oml</artifactId>
                <version>${project.version}</version>
            </dependency>
            <dependency>
                <groupId>de.learnlib</groupId>
                <artifactId>learnlib-spa</artifactId>
                <version>${project.version}</version>
            </dependency>
            <dependency>
                <groupId>de.learnlib</groupId>
                <artifactId>learnlib-ttt</artifactId>
                <version>${project.version}</version>
            </dependency>
            <dependency>
                <groupId>de.learnlib</groupId>
                <artifactId>learnlib-ttt-vpda</artifactId>
                <version>${project.version}</version>
            </dependency>
            <dependency>
                <groupId>de.learnlib</groupId>
                <artifactId>learnlib-algorithms-passive-parent</artifactId>
                <version>${project.version}</version>
                <type>pom</type>
            </dependency>
            <dependency>
                <groupId>de.learnlib</groupId>
                <artifactId>learnlib-ostia</artifactId>
                <version>${project.version}</version>
            </dependency>
            <dependency>
                <groupId>de.learnlib</groupId>
                <artifactId>learnlib-rpni</artifactId>
                <version>${project.version}</version>
            </dependency>
            <dependency>
                <groupId>de.learnlib</groupId>
                <artifactId>learnlib-rpni-edsm</artifactId>
                <version>${project.version}</version>
            </dependency>
            <dependency>
                <groupId>de.learnlib</groupId>
                <artifactId>learnlib-rpni-mdl</artifactId>
                <version>${project.version}</version>
            </dependency>

            <!-- api -->
            <dependency>
                <groupId>de.learnlib</groupId>
                <artifactId>learnlib-api</artifactId>
                <version>${project.version}</version>
            </dependency>

            <!-- archetypes -->
            <dependency>
                <groupId>de.learnlib.archetypes</groupId>
                <artifactId>learnlib-archetypes-parent</artifactId>
                <version>${project.version}</version>
                <type>pom</type>
            </dependency>
            <dependency>
                <groupId>de.learnlib.archetypes</groupId>
                <artifactId>basic</artifactId>
                <version>${project.version}</version>
            </dependency>
            <dependency>
                <groupId>de.learnlib.archetypes</groupId>
                <artifactId>complete</artifactId>
                <version>${project.version}</version>
            </dependency>

            <!-- build-parent -->
            <dependency>
                <groupId>de.learnlib</groupId>
                <artifactId>learnlib-build-parent</artifactId>
                <version>${project.version}</version>
                <type>pom</type>
            </dependency>

            <!-- build-tools -->
            <dependency>
                <groupId>de.learnlib</groupId>
                <artifactId>learnlib-build-tools-parent</artifactId>
                <version>${project.version}</version>
                <type>pom</type>
            </dependency>
            <dependency>
                <groupId>de.learnlib</groupId>
                <artifactId>learnlib-build-config</artifactId>
                <version>${project.version}</version>
                <scope>provided</scope>
            </dependency>
            <dependency>
                <groupId>de.learnlib</groupId>
                <artifactId>learnlib-annotation-processor</artifactId>
                <version>${project.version}</version>
                <scope>provided</scope>
            </dependency>

            <!-- commons -->
            <dependency>
                <groupId>de.learnlib</groupId>
                <artifactId>learnlib-commons-parent</artifactId>
                <version>${project.version}</version>
                <type>pom</type>
            </dependency>
            <dependency>
                <groupId>de.learnlib</groupId>
                <artifactId>learnlib-acex</artifactId>
                <version>${project.version}</version>
            </dependency>
            <dependency>
                <groupId>de.learnlib</groupId>
                <artifactId>learnlib-counterexamples</artifactId>
                <version>${project.version}</version>
            </dependency>
            <dependency>
                <groupId>de.learnlib</groupId>
                <artifactId>learnlib-settings</artifactId>
                <version>${project.version}</version>
            </dependency>
            <dependency>
                <groupId>de.learnlib</groupId>
                <artifactId>learnlib-util</artifactId>
                <version>${project.version}</version>
            </dependency>

            <!-- data-structures -->
            <dependency>
                <groupId>de.learnlib</groupId>
                <artifactId>learnlib-datastructures-parent</artifactId>
                <version>${project.version}</version>
                <type>pom</type>
            </dependency>
            <dependency>
                <groupId>de.learnlib</groupId>
                <artifactId>learnlib-datastructure-dt</artifactId>
                <version>${project.version}</version>
            </dependency>
            <dependency>
                <groupId>de.learnlib</groupId>
                <artifactId>learnlib-datastructure-list</artifactId>
                <version>${project.version}</version>
            </dependency>
            <dependency>
                <groupId>de.learnlib</groupId>
                <artifactId>learnlib-datastructure-ot</artifactId>
                <version>${project.version}</version>
            </dependency>
            <dependency>
                <groupId>de.learnlib</groupId>
                <artifactId>learnlib-datastructure-pta</artifactId>
                <version>${project.version}</version>
            </dependency>

            <!-- distribution -->
            <dependency>
                <groupId>de.learnlib.distribution</groupId>
                <artifactId>learnlib-distribution</artifactId>
                <version>${project.version}</version>
                <type>pom</type>
            </dependency>

            <!-- drivers -->
            <dependency>
                <groupId>de.learnlib</groupId>
                <artifactId>learnlib-drivers-parent</artifactId>
                <version>${project.version}</version>
                <type>pom</type>
            </dependency>
            <dependency>
                <groupId>de.learnlib</groupId>
                <artifactId>learnlib-drivers-basic</artifactId>
                <version>${project.version}</version>
            </dependency>
            <dependency>
                <groupId>de.learnlib</groupId>
                <artifactId>learnlib-mapper</artifactId>
                <version>${project.version}</version>
            </dependency>
            <dependency>
                <groupId>de.learnlib</groupId>
                <artifactId>learnlib-drivers-simulator</artifactId>
                <version>${project.version}</version>
            </dependency>

            <!-- examples -->
            <!-- artifact will not be deployed, so don't allow any accidental reference to it -->
            <!--dependency>
                <groupId>de.learnlib</groupId>
                <artifactId>learnlib-examples</artifactId>
                <version>${project.version}</version>
            </dependency-->

            <!-- oracles -->
            <dependency>
                <groupId>de.learnlib</groupId>
                <artifactId>learnlib-oracles-parent</artifactId>
                <version>${project.version}</version>
                <type>pom</type>
            </dependency>
            <dependency>
                <groupId>de.learnlib</groupId>
                <artifactId>learnlib-emptiness-oracles</artifactId>
                <version>${project.version}</version>
            </dependency>
            <dependency>
                <groupId>de.learnlib</groupId>
                <artifactId>learnlib-equivalence-oracles</artifactId>
                <version>${project.version}</version>
            </dependency>
            <dependency>
                <groupId>de.learnlib</groupId>
                <artifactId>learnlib-filters-parent</artifactId>
                <version>${project.version}</version>
            </dependency>
            <dependency>
                <groupId>de.learnlib</groupId>
                <artifactId>learnlib-cache</artifactId>
                <version>${project.version}</version>
            </dependency>
            <dependency>
                <groupId>de.learnlib</groupId>
                <artifactId>learnlib-reuse</artifactId>
                <version>${project.version}</version>
            </dependency>
            <dependency>
                <groupId>de.learnlib</groupId>
                <artifactId>learnlib-statistics</artifactId>
                <version>${project.version}</version>
            </dependency>
            <dependency>
                <groupId>de.learnlib</groupId>
                <artifactId>learnlib-membership-oracles</artifactId>
                <version>${project.version}</version>
            </dependency>
            <dependency>
                <groupId>de.learnlib</groupId>
                <artifactId>learnlib-parallelism</artifactId>
                <version>${project.version}</version>
            </dependency>
            <dependency>
                <groupId>de.learnlib</groupId>
                <artifactId>learnlib-property-oracles</artifactId>
                <version>${project.version}</version>
            </dependency>

            <!-- test-support -->
            <dependency>
                <groupId>de.learnlib.testsupport</groupId>
                <artifactId>learnlib-test-support-parent</artifactId>
                <version>${project.version}</version>
                <type>pom</type>
            </dependency>
            <dependency>
                <groupId>de.learnlib.testsupport</groupId>
                <artifactId>learnlib-learning-examples</artifactId>
                <version>${project.version}</version>
                <scope>test</scope>
            </dependency>
            <dependency>
                <groupId>de.learnlib.testsupport</groupId>
                <artifactId>learnlib-learner-it-support</artifactId>
                <version>${project.version}</version>
                <scope>test</scope>
            </dependency>
            <dependency>
                <groupId>de.learnlib.testsupport</groupId>
                <artifactId>learnlib-test-support</artifactId>
                <version>${project.version}</version>
                <scope>test</scope>
            </dependency>

            <!-- Import AutomataLib dependencies -->
            <dependency>
                <groupId>net.automatalib</groupId>
                <artifactId>automata-parent</artifactId>
                <version>${automatalib.version}</version>
                <type>pom</type>
                <scope>import</scope>
            </dependency>

            <!-- TestNG -->
            <dependency>
                <groupId>org.testng</groupId>
                <artifactId>testng</artifactId>
                <version>${testng.version}</version>
                <scope>test</scope>
            </dependency>

            <!-- Mockito -->
            <dependency>
                <groupId>org.mockito</groupId>
                <artifactId>mockito-core</artifactId>
                <version>${mockito.version}</version>
                <scope>test</scope>
            </dependency>

            <!-- JMockit -->
            <dependency>
                <groupId>org.jmockit</groupId>
                <artifactId>jmockit</artifactId>
                <version>${jmockit.version}</version>
                <scope>test</scope>
            </dependency>

            <!-- Caciocavallo -->
            <dependency>
                <groupId>com.github.caciocavallosilano</groupId>
                <artifactId>cacio-tta</artifactId>
                <version>${cacio.version}</version>
                <scope>test</scope>
            </dependency>

            <!-- Guava -->
            <dependency>
                <groupId>com.google.guava</groupId>
                <artifactId>guava</artifactId>
                <version>${guava.version}</version>
                <exclusions>
                    <exclusion>
                        <groupId>com.google.code.findbugs</groupId>
                        <artifactId>jsr305</artifactId>
                    </exclusion>
                </exclusions>
            </dependency>

            <!-- Java Poet -->
            <dependency>
                <groupId>com.squareup</groupId>
                <artifactId>javapoet</artifactId>
                <version>${javapoet.version}</version>
            </dependency>

            <!-- Checker Annotations (@Nullable, @Nonnull, ...) -->
            <dependency>
                <groupId>org.checkerframework</groupId>
                <artifactId>checker-qual</artifactId>
                <version>${checkerframework.version}</version>
            </dependency>

            <!-- BuilderGen -->
            <dependency>
                <groupId>com.github.misberner.buildergen</groupId>
                <artifactId>buildergen</artifactId>
                <version>${buildergen.version}</version>
                <!-- Compile-time only -->
                <scope>provided</scope>
            </dependency>

            <dependency>
                <groupId>com.github.misberner.ap-commons</groupId>
                <artifactId>ap-commons</artifactId>
                <version>${ap-commons.version}</version>
            </dependency>

            <dependency>
                <groupId>com.thoughtworks.xstream</groupId>
                <artifactId>xstream</artifactId>
                <version>${xstream.version}</version>
            </dependency>

            <dependency>
                <groupId>org.kohsuke.metainf-services</groupId>
                <artifactId>metainf-services</artifactId>
                <version>${metainf-services.version}</version>
                <scope>provided</scope>
            </dependency>

            <dependency>
                <groupId>org.slf4j</groupId>
                <artifactId>slf4j-api</artifactId>
                <version>${slf4j.version}</version>
            </dependency>

            <dependency>
                <groupId>ch.qos.logback</groupId>
                <artifactId>logback-core</artifactId>
                <version>${logback.version}</version>
            </dependency>

            <dependency>
                <groupId>ch.qos.logback</groupId>
                <artifactId>logback-classic</artifactId>
                <version>${logback.version}</version>
            </dependency>

        </dependencies>
    </dependencyManagement>

    <!--
    ================================= BUILD PLUGINS =============================
    -->
    <build>
        <pluginManagement>
            <plugins>
                <plugin>
                    <groupId>org.apache.maven.plugins</groupId>
                    <artifactId>maven-dependency-plugin</artifactId>
                    <version>${dependency-plugin.version}</version>
                </plugin>
                <plugin>
                    <groupId>org.apache.maven.plugins</groupId>
                    <artifactId>maven-deploy-plugin</artifactId>
                    <version>${deploy-plugin.version}</version>
                </plugin>
                <plugin>
                    <groupId>org.apache.maven.plugins</groupId>
                    <artifactId>maven-checkstyle-plugin</artifactId>
                    <version>${checkstyle-plugin.version}</version>
                </plugin>
                <plugin>
                    <groupId>org.apache.maven.plugins</groupId>
                    <artifactId>maven-pmd-plugin</artifactId>
                    <version>${pmd-plugin.version}</version>
                    <configuration>
                        <analysisCache>true</analysisCache>
                        <printFailingErrors>true</printFailingErrors>
                        <linkXRef>false</linkXRef>
                        <excludeRoots>
                            <excludeRoot>target/generated-sources</excludeRoot>
                        </excludeRoots>
                    </configuration>
                </plugin>
                <plugin>
                    <groupId>com.github.spotbugs</groupId>
                    <artifactId>spotbugs-maven-plugin</artifactId>
                    <version>${spotbugs-plugin.version}</version>
                </plugin>
                <plugin>
                    <groupId>org.apache.maven.plugins</groupId>
                    <artifactId>maven-site-plugin</artifactId>
                    <version>${site-plugin.version}</version>
                    <configuration>
                        <!-- Skip site deployment; this will be done by scm-publish plugin -->
                        <skipDeploy>true</skipDeploy>
                    </configuration>
                </plugin>
                <plugin>
                    <groupId>org.apache.maven.plugins</groupId>
                    <artifactId>maven-surefire-plugin</artifactId>
                    <version>${surefire-plugin.version}</version>
                    <configuration>
                        <enableAssertions>true</enableAssertions>
                    </configuration>
                </plugin>
                <plugin>
                    <groupId>org.apache.maven.plugins</groupId>
                    <artifactId>maven-failsafe-plugin</artifactId>
                    <version>${failsafe-plugin.version}</version>
                    <configuration>
                        <enableAssertions>true</enableAssertions>
                    </configuration>
                    <executions>
                        <execution>
                            <goals>
                                <goal>integration-test</goal>
                                <goal>verify</goal>
                            </goals>
                        </execution>
                    </executions>
                </plugin>
                <plugin>
                    <groupId>org.jacoco</groupId>
                    <artifactId>jacoco-maven-plugin</artifactId>
                    <version>${jacoco-plugin.version}</version>
                    <executions>
                        <execution>
                            <id>prepare-report</id>
                            <goals>
                                <goal>prepare-agent</goal>
                            </goals>
                        </execution>
                        <execution>
                            <id>report</id>
                            <phase>test</phase>
                            <goals>
                                <goal>report</goal>
                            </goals>
                        </execution>
                        <!-- re-generate over previous reports, to have unified UTs and ITs -->
                        <execution>
                            <id>report-integration</id>
                            <phase>integration-test</phase>
                            <goals>
                                <goal>report</goal>
                            </goals>
                        </execution>
                    </executions>
                </plugin>
                <plugin>
                    <groupId>org.apache.maven.plugins</groupId>
                    <artifactId>maven-assembly-plugin</artifactId>
                    <version>${assembly-plugin.version}</version>
                    <configuration>
                        <descriptors>
                            <descriptor>src/main/assembly/assembly.xml</descriptor>
                        </descriptors>
                    </configuration>
                    <executions>
                        <execution>
                            <id>make-assembly</id>
                            <phase>package</phase>
                            <goals>
                                <goal>single</goal>
                            </goals>
                            <configuration>
                                <archive>
                                    <manifest>
                                        <mainClass>de.learnlib.algorithms.continuous.util.LearningBenchmark</mainClass>
                                    </manifest>
                                </archive>
                            </configuration>
                        </execution>
                    </executions>
                </plugin>
                <plugin>
                    <groupId>org.apache.maven.plugins</groupId>
                    <artifactId>maven-release-plugin</artifactId>
                    <version>${release-plugin.version}</version>
                    <configuration>
                        <!--
                        We use a property rather than a profile such that several different profiles
                        can be activated upon a release, without us having to add them here
                        -->
                        <arguments>-Dlearnlib.release=true</arguments>
                        <goals>deploy site site:stage scm-publish:publish-scm</goals>
                        <!-- Automatically use the parent version for all submodules, do not prompt for each one -->
                        <autoVersionSubmodules>true</autoVersionSubmodules>
                        <!-- Use prefix learnlib, not learnlib-parent -->
                        <tagNameFormat>learnlib-@{version}</tagNameFormat>
                        <!-- The default "clean verify" causes javadoc and archetype integration tests to fail -->
                        <preparationGoals>clean install site -Pcode-analysis -Pintegration-tests</preparationGoals>
                    </configuration>
                </plugin>
                <plugin>
                    <groupId>org.apache.maven.plugins</groupId>
                    <artifactId>maven-source-plugin</artifactId>
                    <version>${source-plugin.version}</version>
                </plugin>
                <plugin>
                    <groupId>org.apache.maven.plugins</groupId>
                    <artifactId>maven-javadoc-plugin</artifactId>
                    <version>${javadoc-plugin.version}</version>
                    <configuration>
                        <quiet>true</quiet>
                        <source>${maven.compiler.source}</source>
                        <detectLinks>true</detectLinks>
                        <linksource>false</linksource>
                        <links>
                            <link>${java.apidocs}</link>
                            <link>${guava.apidocs}</link>
                            <link>${automatalib.apidocs}</link>
                        </links>
                    </configuration>
                </plugin>
                <plugin>
                    <groupId>org.apache.maven.plugins</groupId>
                    <artifactId>maven-project-info-reports-plugin</artifactId>
                    <version>${info-reports-plugin.version}</version>
                </plugin>
                <plugin>
                    <groupId>org.eluder.coveralls</groupId>
                    <artifactId>coveralls-maven-plugin</artifactId>
                    <version>${coveralls-plugin.version}</version>
                    <configuration>
                        <jacocoReports>
                            <jacocoReport>${basedir}/distribution/target/site/jacoco-aggregate/jacoco.xml</jacocoReport>
                        </jacocoReports>
                    </configuration>
                </plugin>
                <plugin>
                    <groupId>org.apache.maven.plugins</groupId>
                    <artifactId>maven-antrun-plugin</artifactId>
                    <version>${antrun-plugin.version}</version>
                </plugin>
                <plugin>
                    <groupId>org.eclipse.m2e</groupId>
                    <artifactId>lifecycle-mapping</artifactId>
                    <version>${lifecycle-mapping.version}</version>
                </plugin>
                <plugin>
                    <groupId>org.apache.maven.plugins</groupId>
                    <artifactId>maven-gpg-plugin</artifactId>
                    <version>${gpg-plugin.version}</version>
                </plugin>
                <plugin>
                    <groupId>org.apache.maven.plugins</groupId>
                    <artifactId>maven-enforcer-plugin</artifactId>
                    <version>${enforcer-plugin.version}</version>
                </plugin>
                <plugin>
                    <groupId>org.apache.maven.plugins</groupId>
                    <artifactId>maven-scm-publish-plugin</artifactId>
                    <version>${scm-publish-plugin.version}</version>
                </plugin>
                <plugin>
                    <groupId>org.apache.maven.plugins</groupId>
                    <artifactId>maven-compiler-plugin</artifactId>
                    <version>${compiler-plugin.version}</version>
                    <configuration>
                        <compilerArgs>
                            <arg>-Xlint:all,-options,-path</arg>
                        </compilerArgs>
                    </configuration>
                </plugin>
                <plugin>
                    <groupId>org.codehaus.mojo</groupId>
                    <artifactId>tidy-maven-plugin</artifactId>
                    <version>${tidy-pom.version}</version>
                </plugin>
            </plugins>
        </pluginManagement>
        <plugins>
            <plugin>
                <groupId>org.apache.maven.plugins</groupId>
                <artifactId>maven-site-plugin</artifactId>
                <executions>
                    <execution>
                        <id>attach-descriptor</id>
                        <inherited>false</inherited>
                        <goals>
                            <goal>attach-descriptor</goal>
                        </goals>
                    </execution>
                </executions>
            </plugin>
        </plugins>
    </build>

    <!--
    ================================= REPORTING PLUGINS ==============================
    -->
    <reporting>
        <plugins>
            <plugin>
                <groupId>org.apache.maven.plugins</groupId>
                <artifactId>maven-project-info-reports-plugin</artifactId>
                <reportSets>
                    <reportSet>
                        <reports>
                            <report>index</report>
                            <report>licenses</report>
                            <report>team</report>
                            <report>mailing-lists</report>
                            <report>scm</report>
                            <report>issue-management</report>
                            <report>ci-management</report>
                            <report>dependencies</report>
                            <report>dependency-info</report>
                            <report>modules</report>
                        </reports>
                    </reportSet>
                </reportSets>
            </plugin>
            <plugin>
                <groupId>org.apache.maven.plugins</groupId>
                <artifactId>maven-javadoc-plugin</artifactId>
                <reportSets>
                    <reportSet>
                        <id>non-aggregate</id>
                        <reports>
                            <report>javadoc</report>
                        </reports>
                    </reportSet>
                    <reportSet>
                        <id>aggregate</id>
                        <inherited>false</inherited>
                        <reports>
                            <report>aggregate</report>
                        </reports>
                    </reportSet>
                </reportSets>
            </plugin>
        </plugins>
    </reporting>

    <!--
    ===============================	PROFILES =======================
    -->
    <profiles>
        <profile>
            <!-- perform additional integration tests -->
            <id>integration-tests</id>
            <build>
                <plugins>
                    <plugin>
                        <groupId>org.apache.maven.plugins</groupId>
                        <artifactId>maven-failsafe-plugin</artifactId>
                    </plugin>
                </plugins>
            </build>
        </profile>
        <profile>
            <!-- enables additional plugins that perform static code analysis, also see the 'build-parent' pom -->
            <id>code-analysis</id>
            <build>
                <plugins>
                    <plugin>
                        <groupId>org.codehaus.mojo</groupId>
                        <artifactId>tidy-maven-plugin</artifactId>
                        <executions>
                            <execution>
                                <id>validate</id>
                                <phase>verify</phase>
                                <goals>
                                    <goal>check</goal>
                                </goals>
                            </execution>
                        </executions>
                    </plugin>
                    <plugin>
                        <groupId>org.apache.maven.plugins</groupId>
                        <artifactId>maven-dependency-plugin</artifactId>
                        <executions>
                            <execution>
                                <id>analyze</id>
                                <!-- default phase is verify -->
                                <goals>
                                    <goal>analyze-only</goal>
                                </goals>
                                <configuration>
                                    <failOnWarning>true</failOnWarning>
                                    <!-- workaround our default slf4j-nop dependency -->
                                    <ignoreNonCompile>true</ignoreNonCompile>
                                </configuration>
                            </execution>
                        </executions>
                    </plugin>
                </plugins>
            </build>
        </profile>
        <profile>
            <!-- enables generation of test-coverage reports -->
            <id>code-coverage</id>
            <build>
                <plugins>
                    <plugin>
                        <groupId>org.apache.maven.plugins</groupId>
                        <artifactId>maven-antrun-plugin</artifactId>
                        <executions>
                            <execution>
                                <id>touch-jacoco</id>
                                <phase>generate-test-resources</phase>
                                <goals>
                                    <goal>run</goal>
                                </goals>
                                <configuration>
                                    <target>
                                        <touch file="${project.build.directory}/jacoco.exec" />
                                    </target>
                                </configuration>
                            </execution>
                        </executions>
                    </plugin>
                    <plugin>
                        <groupId>org.jacoco</groupId>
                        <artifactId>jacoco-maven-plugin</artifactId>
                    </plugin>
                </plugins>
            </build>
        </profile>
        <profile>
            <id>netbeans-private-testng</id>
            <activation>
                <property>
                    <name>netbeans.testng.action</name>
                </property>
            </activation>
            <build>
                <plugins>
                    <plugin>
                        <groupId>org.apache.maven.plugins</groupId>
                        <artifactId>maven-surefire-plugin</artifactId>
                        <configuration>
                            <suiteXmlFiles>
                                <suiteXmlFile>target/nb-private/testng-suite.xml</suiteXmlFile>
                            </suiteXmlFiles>
                        </configuration>
                    </plugin>
                </plugins>
            </build>
        </profile>
        <profile>
            <!-- add workarounds when importing the project in Eclipse -->
            <id>eclipse-m2e-configs</id>
            <activation>
                <property>
                    <!-- property is set by eclipse's m2e plugin -->
                    <name>m2e.version</name>
                </property>
            </activation>
            <build>
                <pluginManagement>
                    <plugins>
                        <!-- This gets rid of the nasty "maven-enforcer-plugin will be ignored" warning by m2e -->
                        <plugin>
                            <groupId>org.eclipse.m2e</groupId>
                            <artifactId>lifecycle-mapping</artifactId>
                            <configuration>
                                <lifecycleMappingMetadata>
                                    <pluginExecutions>
                                        <pluginExecution>
                                            <pluginExecutionFilter>
                                                <groupId>org.apache.maven.plugins</groupId>
                                                <artifactId>maven-enforcer-plugin</artifactId>
                                                <versionRange>[1.0.0,)</versionRange>
                                                <goals>
                                                    <goal>enforce</goal>
                                                </goals>
                                            </pluginExecutionFilter>
                                            <action>
                                                <ignore />
                                            </action>
                                        </pluginExecution>
                                    </pluginExecutions>
                                </lifecycleMappingMetadata>
                            </configuration>
                        </plugin>
                    </plugins>
                </pluginManagement>
            </build>
        </profile>
        <profile>
            <!-- enables building of JavaDoc- and source JARs as well as bundled artifacts in 'distribution' module -->
            <id>bundles</id>
            <activation>
                <property>
                    <name>learnlib.release</name>
                    <value>true</value>
                </property>
            </activation>
            <build>
                <plugins>
                    <plugin>
                        <groupId>org.apache.maven.plugins</groupId>
                        <artifactId>maven-source-plugin</artifactId>
                        <executions>
                            <execution>
                                <id>attach-sources</id>
                                <goals>
                                    <goal>jar-no-fork</goal>
                                </goals>
                            </execution>
                        </executions>
                    </plugin>
                    <plugin>
                        <groupId>org.apache.maven.plugins</groupId>
                        <artifactId>maven-javadoc-plugin</artifactId>
                        <executions>
                            <execution>
                                <id>attach-javadocs</id>
                                <goals>
                                    <goal>jar</goal>
                                </goals>
                            </execution>
                        </executions>
                    </plugin>
                </plugins>
            </build>
        </profile>
        <profile>
            <!-- enables the signing of artifacts using gpg -->
            <id>sign-artifacts</id>
            <activation>
                <property>
                    <name>learnlib.release</name>
                    <value>true</value>
                </property>
            </activation>
            <build>
                <plugins>
                    <plugin>
                        <groupId>org.apache.maven.plugins</groupId>
                        <artifactId>maven-gpg-plugin</artifactId>
                        <executions>
                            <execution>
                                <id>sign-artifacts</id>
                                <phase>verify</phase>
                                <goals>
                                    <goal>sign</goal>
                                </goals>
                            </execution>
                        </executions>
                    </plugin>
                    <plugin>
                        <groupId>org.apache.maven.plugins</groupId>
                        <artifactId>maven-enforcer-plugin</artifactId>
                        <executions>
                            <execution>
                                <id>enforce-maven</id>
                                <goals>
                                    <goal>enforce</goal>
                                </goals>
                                <configuration>
                                    <rules>
                                        <requireMavenVersion>
                                            <version>(,2.1.0),(2.1.0,2.2.0),(2.2.0,)</version>
                                            <message>Maven 2.1.0 and 2.2.0 produce incorrect GPG signatures and checksums respectively.</message>
                                        </requireMavenVersion>
                                    </rules>
                                </configuration>
                            </execution>
                        </executions>
                    </plugin>
                </plugins>
            </build>
        </profile>
        <profile>
            <!-- set certain configurations when performing a release -->
            <id>release</id>
            <activation>
                <property>
                    <name>learnlib.release</name>
                    <value>true</value>
                </property>
            </activation>
            <build>
                <plugins>
                    <plugin>
                        <groupId>org.apache.maven.plugins</groupId>
                        <artifactId>maven-site-plugin</artifactId>
                        <configuration>
                            <!-- Adjust directory structure to our gh-pages branch -->
                            <stagingDirectory>${session.executionRootDirectory}/target/staging/maven-site/${project.version}</stagingDirectory>
                        </configuration>
                    </plugin>
                    <plugin>
                        <groupId>org.apache.maven.plugins</groupId>
                        <artifactId>maven-scm-publish-plugin</artifactId>
                        <configuration>
                            <pubScmUrl>${project.scm.connection}</pubScmUrl>
                            <scmBranch>gh-pages</scmBranch>
                            <tryUpdate>true</tryUpdate>
                            <!--
                            Sets everything up, but does not commit any changes. Perfect for us to perform final
                            adjustments (such as updating the LATEST symlink, etc.)
                            -->
                            <dryRun>true</dryRun>
                            <skipCheckin>true</skipCheckin>
                            <skipDeletedFiles>true</skipDeletedFiles>
                        </configuration>
                    </plugin>
                </plugins>
            </build>
        </profile>
        <profile>
            <id>jdk9+-compat</id>
            <activation>
                <jdk>[9,)</jdk>
            </activation>
            <properties>
                <learnlib.java9OrNewer>true</learnlib.java9OrNewer>
            </properties>
            <build>
                <pluginManagement>
                    <plugins>
                        <plugin>
                            <groupId>org.apache.maven.plugins</groupId>
                            <artifactId>maven-javadoc-plugin</artifactId>
                            <version>${javadoc-plugin.version}</version>
                            <configuration>
                                <release>${javadoc-plugin.conf.release}</release>
                            </configuration>
                        </plugin>
                    </plugins>
                </pluginManagement>
            </build>
        </profile>
        <profile>
            <id>jdk11-compat</id>
            <activation>
                <jdk>11</jdk>
            </activation>
            <properties>
                <cacio.version>1.11</cacio.version>
            </properties>
        </profile>
        <profile>
            <id>examples</id>
            <!-- don't include examples in a release -->
            <activation>
                <property>
                    <name>learnlib.release</name>
                    <value>!true</value>
                </property>
            </activation>
            <modules>
                <module>examples</module>
            </modules>
        </profile>
    </profiles>
</project><|MERGE_RESOLUTION|>--- conflicted
+++ resolved
@@ -190,14 +190,9 @@
         <!-- general config -->
         <project.build.sourceEncoding>UTF-8</project.build.sourceEncoding>
         <project.reporting.outputEncoding>UTF-8</project.reporting.outputEncoding>
-<<<<<<< HEAD
         <maven.compiler.source>11</maven.compiler.source>
         <maven.compiler.target>11</maven.compiler.target>
-=======
-        <maven.compiler.source>1.8</maven.compiler.source>
-        <maven.compiler.target>1.8</maven.compiler.target>
         <argLine/> <!-- compatibility for property expansion in surefire-plugin -->
->>>>>>> e958e0f7
 
         <!-- custom properties -->
         <javadoc-plugin.conf.release>8</javadoc-plugin.conf.release>
