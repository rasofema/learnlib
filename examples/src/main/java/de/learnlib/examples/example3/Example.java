--- conflicted
+++ resolved
@@ -130,14 +130,10 @@
 		// save execution of symbols
 		ReuseCapableImplFactory factory = new ReuseCapableImplFactory();
 		ReuseOracle<BoundedStringQueue, String, String> reuseOracle;
-<<<<<<< HEAD
-		reuseOracle = new ReuseOracle<>(sigma, factory);
-
-=======
-		reuseOracle = new ReuseOracleBuilder<BoundedStringQueue, String, String>(sigma,reuseCapableOracle,true)
+		reuseOracle = new ReuseOracleBuilder<>(sigma, factory, true)
 				.withSystemStateHandler(ssh)
 				.build();
->>>>>>> 569b28f9
+
 		// construct L* instance (almost classic Mealy version)
 		// almost: we use words (Word<String>) in cells of the table
 		// instead of single outputs.
@@ -249,7 +245,7 @@
 			}
 
 			QueryResult<BoundedStringQueue, String> result;
-			result = new QueryResult<BoundedStringQueue, String>(
+			result = new QueryResult<>(
 					output.toWord(), s);
 
 			return result;
@@ -271,7 +267,7 @@
 			}
 
 			QueryResult<BoundedStringQueue, String> result;
-			result = new QueryResult<BoundedStringQueue, String>(
+			result = new QueryResult<>(
 					output.toWord(), s);
 
 			return result;
