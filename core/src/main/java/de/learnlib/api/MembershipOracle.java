/* Copyright (C) 2013-2014 TU Dortmund
 * This file is part of LearnLib, http://www.learnlib.de/.
 * 
 * LearnLib is free software; you can redistribute it and/or
 * modify it under the terms of the GNU Lesser General Public
 * License version 3.0 as published by the Free Software Foundation.
 * 
 * LearnLib is distributed in the hope that it will be useful,
 * but WITHOUT ANY WARRANTY; without even the implied warranty of
 * MERCHANTABILITY or FITNESS FOR A PARTICULAR PURPOSE.  See the GNU
 * Lesser General Public License for more details.
 * 
 * You should have received a copy of the GNU Lesser General Public
 * License along with LearnLib; if not, see
 * <http://www.gnu.de/documents/lgpl.en.html>.
 */
package de.learnlib.api;

import java.util.Collection;

import javax.annotation.Nonnull;

import net.automatalib.words.Word;
import de.learnlib.oracles.DefaultQuery;

/**
 * Membership oracle interface. A membership oracle provides an elementary abstraction
 * to a System Under Learning (SUL), by allowing to pose {@link DefaultQuery}s: A query is a sequence
 * of input symbols (divided into a prefix and a suffix part, cf. {@link DefaultQuery#getPrefix()}
 * and {@link DefaultQuery#getSuffix()}, in reaction to which the SUL produces a specific observable
 * behavior (outputting a word, acceptance/rejection etc.).
 * 
 * @author Malte Isberner
 * @author Maik Merten
 * 
 * @see DefaultQuery
 */
public interface MembershipOracle<I, O> {
	
	static interface DFAMembershipOracle<I> extends MembershipOracle<I,Boolean> {}
	static interface MealyMembershipOracle<I,O> extends MembershipOracle<I,Word<O>> {}
	
	/**
	 * Processes the specified collection of queries. When this method returns,
	 * the output field of each of the contained queries should reflect the SUL
	 * response to the respective query.
	 * 
	 * @param queries the queries to process
	 * @see DefaultQuery#getOutput()
	 */
<<<<<<< HEAD
	public void processQueries(@Nonnull Collection<? extends Query<I, O>> queries);
=======
	void processQueries(Collection<? extends Query<I, O>> queries);
>>>>>>> f97ba2aa
}<|MERGE_RESOLUTION|>--- conflicted
+++ resolved
@@ -48,9 +48,5 @@
 	 * @param queries the queries to process
 	 * @see DefaultQuery#getOutput()
 	 */
-<<<<<<< HEAD
 	public void processQueries(@Nonnull Collection<? extends Query<I, O>> queries);
-=======
-	void processQueries(Collection<? extends Query<I, O>> queries);
->>>>>>> f97ba2aa
 }